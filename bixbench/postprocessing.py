--- conflicted
+++ resolved
@@ -1,7 +1,12 @@
 import ast
 import asyncio
 import json
-<<<<<<< HEAD
+import operator
+
+import nbformat
+import pandas as pd
+import nbformat
+import json
 import argparse
 import os
 
@@ -9,25 +14,11 @@
 # Import these from local directory - adjust path if needed
 from bixbench import postprocessing_utils as utils
 from bixbench import plotting_utils
-=======
-import operator
-
-import nbformat
-import pandas as pd
-import plotting_utils
-import postprocessing_utils as utils
-from fhda.utils import view_notebook
->>>>>>> b59d1887
 
 pd.options.mode.chained_assignment = None
 # If true, save and load intermediate results to avoid re-running the same steps
 
-<<<<<<< HEAD
 def load_raw_data(path: str) -> pd.DataFrame:
-=======
-
-def load_raw_data(path: str):
->>>>>>> b59d1887
     """
     Load raw data from a CSV file and process specific columns.
 
@@ -217,7 +208,6 @@
     return results
 
 
-<<<<<<< HEAD
 if __name__ == "__main__":
     # Parse command line arguments
     parser = argparse.ArgumentParser(description="Process BixBench evaluation data")
@@ -241,69 +231,6 @@
     
     # Process trajectories and save eval df
     eval_df = asyncio.run(process_trajectories(data, checkpointing=args.checkpointing))
-=======
-async def compare_capsule_mode_with_refusal():
-    """
-    Compare models with refusal mode enabled.
-
-    This function loads evaluation data, processes it to compare how different models
-    perform when the refusal option is available, and visualizes the results.
-    """
-    # Define model names for clarity
-    model1, model2 = "gpt-4o", "claude-3-5-sonnet"
-
-    # Prepare data
-    tmp = pd.read_csv("bixbench_results/all_eval_df.csv")
-    tmp["correct"] = tmp["correct"].astype(bool)
-
-    # Filter to include only runs with refusal option enabled
-    tmp = tmp[tmp.run_name.str.contains("with_refusal")]
-
-    tmp["model"] = tmp["run_name"].apply(lambda x: model1 if "4o" in x else model2)
-    tmp["vision"] = tmp["run_name"].apply(
-        lambda x: (
-            "With Vision" if "image" in x and "no_image" not in x else "Without Vision"
-        )
-    )
-
-    # Calculate means and confidence intervals
-    results = calculate_results_for_refusal(tmp)
-    print(results)
-
-    # Plot results
-    plotting_utils.plot_refusal_comparison(results, model1, model2)
-
-
-def calculate_results_for_refusal(df):
-    """
-    Calculate means and confidence intervals for refusal mode comparison.
-
-    Args:
-        df (pd.DataFrame): DataFrame containing model evaluation results
-
-    Returns:
-        list: List of dictionaries containing statistical results for each model and vision mode
-    """
-    results = []
-    for model in df["model"].unique():
-        for vision in ["With Vision", "Without Vision"]:
-            mask = (df["model"] == model) & (df["vision"] == vision)
-            scores = df[mask]["correct"]
-            if len(scores) > 0:
-                mean = scores.mean()
-                n = len(scores)
-                ci_low, ci_high = utils.wilson_ci(mean, n)
-                results.append(
-                    {
-                        "model": model,
-                        "vision": vision,
-                        "mean": mean,
-                        "ci_low": ci_low,
-                        "ci_high": ci_high,
-                    }
-                )
-    return results
->>>>>>> b59d1887
 
     if args.checkpointing:
         eval_df = pd.read_csv("bixbench_results/eval_df.csv")
