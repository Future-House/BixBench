--- conflicted
+++ resolved
@@ -110,15 +110,6 @@
                 target,
                 unsure_answer,
             ) = await baseline_agent.generate_zeroshot_answers(agent_input)
-<<<<<<< HEAD
-            results.append({
-                "uuid": dataset["train"][i]["uuid"],
-                "question": agent_input.question,
-                "predicted": answer,
-                "target": target,
-                "unsure": unsure_answer,
-            })
-=======
 
             results.append(
                 {
@@ -129,7 +120,6 @@
                     "unsure": unsure_answer,
                 }
             )
->>>>>>> 5dd2b9d2
 
     # make directory if it doesn't exist
     if not os.path.exists(output_dir):
